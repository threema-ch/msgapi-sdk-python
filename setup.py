import ast
import os

from setuptools import setup, find_packages


def get_version():
    path = os.path.join(os.path.dirname(__file__), 'threema/gateway/__init__.py')
    with open(path) as file:
        for line in file:
            if line.startswith('__version__'):
                _, value = line.split('=', maxsplit=1)
                return ast.literal_eval(value.strip())

# Allow setup.py to be run from any path
os.chdir(os.path.normpath(os.path.join(os.path.abspath(__file__), os.pardir)))
# Import long description
long_description = open(os.path.join(os.path.dirname(__file__), 'README.md')).read()

setup(
    name='threema.gateway',
    version=get_version(),
    packages=find_packages(),
    namespace_packages=['threema'],
    install_requires=[
<<<<<<< HEAD
        'py_lru_cache>=0.1.4',
=======
        'logbook>=0.12.5',
>>>>>>> 06c4d854
        'libnacl>=1.4.3',
        'click>=5.1',
        'aiohttp>=0.19.0',
        'asyncio>= 3.4.3',
    ],
    tests_require=[
        'pytest>=2.8.4',
        'pytest-asyncio>=0.2.0',
    ],
    include_package_data=True,
    entry_points={
        'console_scripts': [
            'threema-gateway = threema.gateway.bin.gateway_client:main',
            'threema-callback-server = threema.gateway.bin.callback_server:main',
        ],
    },

    # PyPI metadata
    author='Lennart Grahl',
    author_email='lennart.grahl@threema.ch',
    description=('An API for the Threema gateway service to send and receive'
                 'messages including text, images, files and delivery reports.'),
    long_description=long_description,
    license='MIT License',
    keywords='threema gateway service sdk api',
    url='https://gateway.threema.ch/',
    classifiers=[
        'Development Status :: 5 - Production/Stable',
        'Environment :: Console',
        'Intended Audience :: Developers',
        'Intended Audience :: System Administrators',
        'License :: OSI Approved :: MIT License',
        'Natural Language :: English',
        'Operating System :: OS Independent',
        'Programming Language :: Python :: 3 :: Only',
        'Topic :: Communications :: Chat',
        'Topic :: Internet :: WWW/HTTP',
        'Topic :: Security',
        'Topic :: Software Development :: Libraries :: Python Modules',
        'Topic :: System :: Logging',
    ],
)<|MERGE_RESOLUTION|>--- conflicted
+++ resolved
@@ -23,11 +23,8 @@
     packages=find_packages(),
     namespace_packages=['threema'],
     install_requires=[
-<<<<<<< HEAD
         'py_lru_cache>=0.1.4',
-=======
         'logbook>=0.12.5',
->>>>>>> 06c4d854
         'libnacl>=1.4.3',
         'click>=5.1',
         'aiohttp>=0.19.0',
